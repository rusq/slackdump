package slackdump

import (
	"context"
	"fmt"
	"io"
	"runtime"
	"runtime/trace"
	"sort"
	"time"

	"github.com/pkg/errors"

	"github.com/rusq/dlog"

	"github.com/slack-go/slack"
	"golang.org/x/time/rate"
)

// SlackDumper stores basic session parameters.
type SlackDumper struct {
	client *slack.Client

	// Users contains the list of users and populated on NewSlackDumper
	Users     Users                  `json:"users"`
	Channels  []slack.Channel        `json:"channels"`
	UserForID map[string]*slack.User `json:"-"`

	options options
}

type options struct {
<<<<<<< HEAD
	dumpfiles           bool
	workers             int
	conversationRetries int
	downloadRetries     int
=======
	dumpfiles             bool
	workers               int
	conversationRetries   int
	downloadRetryAttempts int
	limiterBoost          int
>>>>>>> d9bc8265
}

var allChanTypes = []string{"mpim", "im", "public_channel", "private_channel"}

// Reporter is an interface defining output functions
type Reporter interface {
	ToText(w io.Writer) error
}

type Option func(*SlackDumper)

// DumpFiles controls the file download behaviour.
func DumpFiles(b bool) Option {
	return func(sd *SlackDumper) {
		sd.options.dumpfiles = b
	}
}

// RetryThreads sets the number of attempts when dumping conversations and
// threads, and getting rate limited.
func RetryThreads(attempts int) Option {
	return func(sd *SlackDumper) {
		if attempts > 0 {
			sd.options.conversationRetries = attempts
		}
	}
}

// RetryDownloads sets the number of attempts to download a file when getting
// rate limited.
func RetryDownloads(attempts int) Option {
	return func(sd *SlackDumper) {
		if attempts > 0 {
			sd.options.downloadRetries = attempts
		}
	}
}

// LimiterBoost allows to deliver a magic kick to the limiter, to override the
// base slack tier limits.  The resulting
// events per minute will be calculated like this:
//
//   events_per_sec =  (<slack_tier_epm> + <eventsPerMin>) / 60.0
func LimiterBoost(eventsPerMin int) Option {
	return func(sd *SlackDumper) {
		if eventsPerMin >= 0 {
			sd.options.limiterBoost = eventsPerMin
		}
	}
}

const defNumWorkers = 4 // seems reasonable

// NumWorkers allows to set the number of file download workers. n should be in
// range [1, NumCPU]. If not in range, will be reset to a defNumWorkers number,
// which seems reasonable.
func NumWorkers(n int) Option {
	return func(sd *SlackDumper) {
		if n < 1 || runtime.NumCPU() < n {
			n = defNumWorkers
		}
		sd.options.workers = n
	}
}

// New creates new client and populates the internal cache of users and channels
// for lookups.
func New(ctx context.Context, token string, cookie string, opts ...Option) (*SlackDumper, error) {
	sd := &SlackDumper{
		client: slack.New(token, slack.OptionCookie(cookie)),
		options: options{
			workers:             defNumWorkers,
			conversationRetries: 3,
			downloadRetries:     3,
		},
	}
	for _, opt := range opts {
		opt(sd)
	}

	errC := make(chan error, 1)

	var chans *Channels

	go func() {
		defer close(errC)

		var err error
		chanTypes := allChanTypes
		dlog.Println("> caching channels, might take a while...")
		chans, err = sd.getChannels(ctx, chanTypes)
		if err != nil {
			errC <- err
		}
	}()

	dlog.Println("> caching users...")
	if _, err := sd.GetUsers(); err != nil {
		return nil, fmt.Errorf("error fetching users: %s", err)
	}

	if err := <-errC; err != nil {
		return nil, fmt.Errorf("error fetching channels: %s", err)
	}

	sd.Channels = chans.Channels

	return sd, nil
}

// IsDeletedUser checks if the user is deleted and returns appropriate value
func (sd *SlackDumper) IsDeletedUser(id string) bool {
	thisUser, ok := sd.UserForID[id]
	if !ok {
		return false
	}
	return thisUser.Deleted
}

// DumpMessages fetches messages from the conversation identified by channelID.
func (sd *SlackDumper) DumpMessages(ctx context.Context, channelID string) (*Channel, error) {
	ctx, task := trace.NewTask(ctx, "DumpMessages")
	defer task.End()

	var filesC = make(chan *slack.File, 20)

	var (
		// slack rate limits are per method, so we're safe to use different limiters for different mehtods.
		convLimiter   = newLimiter(tier3, sd.options.limiterBoost)
		threadLimiter = newLimiter(tier3, sd.options.limiterBoost)
		dlLimiter     = newLimiter(noTier, sd.options.limiterBoost) // go-slack/slack just sends the Post to the file endpoint, so this should work.
	)

	dlDoneC, err := sd.newFileDownloader(ctx, dlLimiter, channelID, filesC)
	if err != nil {
		return nil, err
	}

	var (
		messages []Message
		cursor   string
	)
	for i := 1; ; i++ {
		var resp *slack.GetConversationHistoryResponse
		if err := withRetry(ctx, convLimiter, sd.options.conversationRetries, func() error {
			var err error
			trace.WithRegion(ctx, "GetConversationHistoryContext", func() {
				resp, err = sd.client.GetConversationHistoryContext(
					ctx,
					&slack.GetConversationHistoryParameters{
						ChannelID: channelID,
						Cursor:    cursor,
					},
				)
			})
			return err
		}); err != nil {
			return nil, err
		}

		chunk := sd.convertMsgs(resp.Messages)
		threads, err := sd.populateThreads(ctx, threadLimiter, chunk, channelID)
		if err != nil {
			return nil, err
		}
		sd.pipeFiles(filesC, chunk)
		messages = append(messages, chunk...)

		dlog.Printf("request #%5d, fetched: %4d, (with threads: %4d) total: %8d\n",
			i, len(resp.Messages), threads, len(messages))

		if !resp.HasMore {
			break
		}

		cursor = resp.ResponseMetaData.NextCursor
	}

	sort.Slice(messages, func(i, j int) bool {
		return messages[i].Timestamp < messages[j].Timestamp
	})

	if sd.options.dumpfiles {
		close(filesC)
		<-dlDoneC
	}

	return &Channel{Messages: messages, ID: channelID}, nil
}

// convertMsgs converts a slice of slack.Message to []Message.
func (sd *SlackDumper) convertMsgs(sm []slack.Message) []Message {
	msgs := make([]Message, len(sm))
	for i := range sm {
		msgs[i].Message = sm[i]
	}
	return msgs
}

// pipeFiles scans the messages and sends all the files discovered to the filesC.
func (sd *SlackDumper) pipeFiles(filesC chan<- *slack.File, msgs []Message) {
	if !sd.options.dumpfiles {
		return
	}
	// place files in download queue
	fileChunk := sd.filesFromMessages(msgs)
	for i := range fileChunk {
		filesC <- &fileChunk[i]
	}
}

// populateThreads scans the message slice for threads, if and when it
// discovers the message with ThreadTimestamp, it fetches all messages in that
// thread updating them to the msgs slice.  Returns the count of messages that
// contained threads.
//
// ref: https://api.slack.com/messaging/retrieving
func (sd *SlackDumper) populateThreads(ctx context.Context, l *rate.Limiter, msgs []Message, channelID string) (int, error) {
	total := 0
	for i := range msgs {
		if msgs[i].ThreadTimestamp == "" {
			continue
		}
		threadMsgs, err := sd.dumpThread(ctx, l, channelID, msgs[i].ThreadTimestamp)
		if err != nil {
			return total, err
		}
		msgs[i].ThreadReplies = threadMsgs
		total++
	}
	return total, nil
}

// dumpThread retrieves all messages in the thread and returns them as a slice of
// messages.
func (sd *SlackDumper) dumpThread(ctx context.Context, l *rate.Limiter, channelID string, threadTS string) ([]Message, error) {
	var thread []Message

	var cursor string
	for {
		var (
			msgs       []slack.Message
			hasmore    bool
			nextCursor string
		)
		if err := withRetry(ctx, l, sd.options.conversationRetries, func() error {
			var err error
			trace.WithRegion(ctx, "GetConversationRepliesContext", func() {
				msgs, hasmore, nextCursor, err = sd.client.GetConversationRepliesContext(
					ctx,
					&slack.GetConversationRepliesParameters{ChannelID: channelID, Timestamp: threadTS, Cursor: cursor},
				)
			})
			return err
		}); err != nil {
			return nil, err
		}

		thread = append(thread, sd.convertMsgs(msgs[1:])...) // exclude the first message of the thread, as it's the same as the parent.
		if !hasmore {
			break
		}
		cursor = nextCursor
	}
	return thread, nil
}

var ErrRetryFailed = errors.New("callback was not able to complete without errors within the allowed retries count")

// withRetry will run the callback function fn. If the function returns
// slack.RateLimitedError, it will delay, and then call it again up to
// maxAttempts times. It will return an error if it runs out of attempts.
func withRetry(ctx context.Context, l *rate.Limiter, maxAttempts int, fn func() error) error {
	var ok bool
	for attempt := 0; attempt < maxAttempts; attempt++ {
		trace.WithRegion(ctx, "withRetry.wait", func() {
			l.Wait(ctx)
		})

		err := fn()
		if err == nil {
			ok = true
			break
		}

		trace.Logf(ctx, "error", "slackRetry: %s", err)
		var rle *slack.RateLimitedError
		if !errors.As(err, &rle) {
			return errors.WithStack(err)
		}

		msg := fmt.Sprintf("got rate limited, sleeping %s", rle.RetryAfter)
		trace.Log(ctx, "info", msg)
		dlog.Debug(msg)

		time.Sleep(rle.RetryAfter)
	}
	if !ok {
		return ErrRetryFailed
	}
	return nil
}<|MERGE_RESOLUTION|>--- conflicted
+++ resolved
@@ -30,18 +30,11 @@
 }
 
 type options struct {
-<<<<<<< HEAD
 	dumpfiles           bool
 	workers             int
 	conversationRetries int
 	downloadRetries     int
-=======
-	dumpfiles             bool
-	workers               int
-	conversationRetries   int
-	downloadRetryAttempts int
-	limiterBoost          int
->>>>>>> d9bc8265
+	limiterBoost        int
 }
 
 var allChanTypes = []string{"mpim", "im", "public_channel", "private_channel"}
