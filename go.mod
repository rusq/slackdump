module github.com/rusq/slackdump/v3

go 1.24.0

retract v3.1.2 // broken build

require (
	github.com/BurntSushi/toml v1.5.0
	github.com/MercuryEngineering/CookieMonster v0.0.0-20180304172713-1584578b3403
	github.com/ProtonMail/go-crypto v1.3.0
	github.com/charmbracelet/bubbles v0.21.0
	github.com/charmbracelet/bubbletea v1.3.6
	github.com/charmbracelet/huh v0.7.0
	github.com/charmbracelet/huh/spinner v0.0.0-20250714122654-40d2b68703eb
	github.com/charmbracelet/lipgloss v1.1.0
	github.com/enescakir/emoji v1.0.0
	github.com/fatih/color v1.18.0
	github.com/go-chi/chi/v5 v5.2.2
	github.com/go-playground/locales v0.14.1
	github.com/go-playground/universal-translator v0.18.1
	github.com/go-playground/validator/v10 v10.27.0
	github.com/go-rod/rod v0.116.2
	github.com/google/uuid v1.6.0
	github.com/jmoiron/sqlx v1.4.0
	github.com/joho/godotenv v1.5.1
	github.com/pkg/browser v0.0.0-20240102092130-5ac0b6a4141c
	github.com/playwright-community/playwright-go v0.5200.0
	github.com/pressly/goose/v3 v3.24.3
	github.com/pterm/pterm v0.12.81
	github.com/rusq/chttp v1.1.0
	github.com/rusq/encio v0.2.0
	github.com/rusq/fsadapter v1.1.0
	github.com/rusq/osenv/v2 v2.0.1
	github.com/rusq/rbubbles v0.0.2
	github.com/rusq/slack v0.9.6-0.20250408103104-dd80d1b6337f
	github.com/rusq/slackauth v0.6.1
	github.com/rusq/tagops v0.1.1
	github.com/rusq/tracer v1.0.1
	github.com/schollz/progressbar/v3 v3.18.0
	github.com/stretchr/testify v1.10.0
	github.com/yuin/goldmark v1.7.13
	github.com/yuin/goldmark-emoji v1.0.6
	go.uber.org/mock v0.5.2
<<<<<<< HEAD
	golang.org/x/mod v0.26.0
	golang.org/x/sync v0.15.0
	golang.org/x/term v0.32.0
	golang.org/x/text v0.26.0
	golang.org/x/time v0.11.0
	modernc.org/sqlite v1.37.1
=======
	golang.org/x/sync v0.16.0
	golang.org/x/term v0.34.0
	golang.org/x/text v0.28.0
	golang.org/x/time v0.12.0
	modernc.org/sqlite v1.38.2
>>>>>>> faaddb2f
	src.elv.sh v0.21.0
)

require (
	atomicgo.dev/cursor v0.2.0 // indirect
	atomicgo.dev/keyboard v0.2.9 // indirect
	atomicgo.dev/schedule v0.1.0 // indirect
	github.com/atotto/clipboard v0.1.4 // indirect
	github.com/aymanbagabas/go-osc52/v2 v2.0.1 // indirect
	github.com/catppuccin/go v0.3.0 // indirect
	github.com/charmbracelet/colorprofile v0.3.1 // indirect
	github.com/charmbracelet/x/ansi v0.10.1 // indirect
	github.com/charmbracelet/x/cellbuf v0.0.13 // indirect
	github.com/charmbracelet/x/exp/strings v0.0.0-20250806222409-83e3a29d542f // indirect
	github.com/charmbracelet/x/term v0.2.1 // indirect
	github.com/cloudflare/circl v1.6.1 // indirect
	github.com/containerd/console v1.0.5 // indirect
	github.com/davecgh/go-spew v1.1.1 // indirect
	github.com/deckarep/golang-set/v2 v2.8.0 // indirect
	github.com/denisbrodbeck/machineid v1.0.1 // indirect
	github.com/dustin/go-humanize v1.0.1 // indirect
	github.com/erikgeiser/coninput v0.0.0-20211004153227-1c3628e74d0f // indirect
	github.com/gabriel-vasile/mimetype v1.4.9 // indirect
	github.com/go-jose/go-jose/v3 v3.0.4 // indirect
	github.com/go-stack/stack v1.8.1 // indirect
	github.com/gookit/color v1.5.4 // indirect
	github.com/gorilla/websocket v1.5.3 // indirect
	github.com/kr/text v0.2.0 // indirect
	github.com/leodido/go-urn v1.4.0 // indirect
	github.com/lithammer/fuzzysearch v1.1.8 // indirect
	github.com/lucasb-eyer/go-colorful v1.2.0 // indirect
	github.com/mattn/go-colorable v0.1.14 // indirect
	github.com/mattn/go-isatty v0.0.20 // indirect
	github.com/mattn/go-localereader v0.0.1 // indirect
	github.com/mattn/go-runewidth v0.0.16 // indirect
	github.com/mfridman/interpolate v0.0.2 // indirect
	github.com/mitchellh/colorstring v0.0.0-20190213212951-d06e56a500db // indirect
	github.com/mitchellh/hashstructure/v2 v2.0.2 // indirect
	github.com/muesli/ansi v0.0.0-20230316100256-276c6243b2f6 // indirect
	github.com/muesli/cancelreader v0.2.2 // indirect
	github.com/muesli/termenv v0.16.0 // indirect
	github.com/ncruces/go-strftime v0.1.9 // indirect
	github.com/pmezard/go-difflib v1.0.0 // indirect
	github.com/remyoudompheng/bigfft v0.0.0-20230129092748-24d4a6f8daec // indirect
	github.com/rivo/uniseg v0.4.7 // indirect
	github.com/rusq/secure v0.0.4 // indirect
	github.com/sethvargo/go-retry v0.3.0 // indirect
	github.com/xo/terminfo v0.0.0-20220910002029-abceb7e1c41e // indirect
	github.com/ysmood/fetchup v0.3.0 // indirect
	github.com/ysmood/goob v0.4.0 // indirect
	github.com/ysmood/got v0.41.0 // indirect
	github.com/ysmood/gson v0.7.3 // indirect
	github.com/ysmood/leakless v0.9.0 // indirect
	go.uber.org/multierr v1.11.0 // indirect
<<<<<<< HEAD
	golang.org/x/crypto v0.39.0 // indirect
	golang.org/x/exp v0.0.0-20250506013437-ce4c2cf36ca6 // indirect
	golang.org/x/net v0.41.0 // indirect
	golang.org/x/sys v0.33.0 // indirect
	golang.org/x/tools v0.34.0 // indirect
=======
	golang.org/x/crypto v0.41.0 // indirect
	golang.org/x/exp v0.0.0-20250808145144-a408d31f581a // indirect
	golang.org/x/mod v0.27.0 // indirect
	golang.org/x/net v0.43.0 // indirect
	golang.org/x/sys v0.35.0 // indirect
	golang.org/x/tools v0.36.0 // indirect
>>>>>>> faaddb2f
	gopkg.in/yaml.v3 v3.0.1 // indirect
	modernc.org/libc v1.66.6 // indirect
	modernc.org/mathutil v1.7.1 // indirect
	modernc.org/memory v1.11.0 // indirect
)

tool (
	go.uber.org/mock/mockgen
	golang.org/x/tools/cmd/stringer
)<|MERGE_RESOLUTION|>--- conflicted
+++ resolved
@@ -41,20 +41,12 @@
 	github.com/yuin/goldmark v1.7.13
 	github.com/yuin/goldmark-emoji v1.0.6
 	go.uber.org/mock v0.5.2
-<<<<<<< HEAD
-	golang.org/x/mod v0.26.0
-	golang.org/x/sync v0.15.0
-	golang.org/x/term v0.32.0
-	golang.org/x/text v0.26.0
-	golang.org/x/time v0.11.0
-	modernc.org/sqlite v1.37.1
-=======
+	golang.org/x/mod v0.27.0
 	golang.org/x/sync v0.16.0
 	golang.org/x/term v0.34.0
 	golang.org/x/text v0.28.0
 	golang.org/x/time v0.12.0
 	modernc.org/sqlite v1.38.2
->>>>>>> faaddb2f
 	src.elv.sh v0.21.0
 )
 
@@ -109,20 +101,11 @@
 	github.com/ysmood/gson v0.7.3 // indirect
 	github.com/ysmood/leakless v0.9.0 // indirect
 	go.uber.org/multierr v1.11.0 // indirect
-<<<<<<< HEAD
-	golang.org/x/crypto v0.39.0 // indirect
-	golang.org/x/exp v0.0.0-20250506013437-ce4c2cf36ca6 // indirect
-	golang.org/x/net v0.41.0 // indirect
-	golang.org/x/sys v0.33.0 // indirect
-	golang.org/x/tools v0.34.0 // indirect
-=======
 	golang.org/x/crypto v0.41.0 // indirect
 	golang.org/x/exp v0.0.0-20250808145144-a408d31f581a // indirect
-	golang.org/x/mod v0.27.0 // indirect
 	golang.org/x/net v0.43.0 // indirect
 	golang.org/x/sys v0.35.0 // indirect
 	golang.org/x/tools v0.36.0 // indirect
->>>>>>> faaddb2f
 	gopkg.in/yaml.v3 v3.0.1 // indirect
 	modernc.org/libc v1.66.6 // indirect
 	modernc.org/mathutil v1.7.1 // indirect
