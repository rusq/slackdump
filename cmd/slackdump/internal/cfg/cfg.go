--- conflicted
+++ resolved
@@ -36,16 +36,11 @@
 	MachineIDOvr    string // Machine ID override
 	NoEncryption    bool   // disable encryption
 
-<<<<<<< HEAD
 	MemberOnly          bool
 	OnlyChannelUsers    bool
 	IncludeCustomLabels bool // Requests labels for user custom fields, use with caution due to request throttling.
-=======
-	MemberOnly       bool
-	OnlyChannelUsers bool
 	// ChannelTypes lists channel types to fetch.
 	ChannelTypes = slackChanTypes(slackdump.AllChanTypes)
->>>>>>> f9cd3659
 
 	WithFiles   bool
 	WithAvatars bool
