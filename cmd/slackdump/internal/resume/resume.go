package resume

import (
	"context"
	_ "embed"
	"errors"
	"fmt"
	"log/slog"
	"strings"
	"text/tabwriter"
	"time"

	"github.com/sosodev/duration"

	"github.com/rusq/slackdump/v3"
	"github.com/rusq/slackdump/v3/cmd/slackdump/internal/archive"
	"github.com/rusq/slackdump/v3/cmd/slackdump/internal/bootstrap"
	"github.com/rusq/slackdump/v3/cmd/slackdump/internal/cfg"
	"github.com/rusq/slackdump/v3/cmd/slackdump/internal/golang/base"
	"github.com/rusq/slackdump/v3/internal/chunk/backend/dbase"
	"github.com/rusq/slackdump/v3/internal/chunk/control"
	"github.com/rusq/slackdump/v3/internal/structures"
	"github.com/rusq/slackdump/v3/source"
	"github.com/rusq/slackdump/v3/stream"
)

//go:embed assets/resume.md
var mdResume string

var CmdResume = &base.Command{
	UsageLine:   "slackdump resume [flags] <archive or directory>",
	Short:       "resumes archive process from the last checkpoint",
	Long:        mdResume,
	PrintFlags:  true,
	RequireAuth: true,
	FlagMask:    cfg.OmitOutputFlag | cfg.OmitUserCacheFlag | cfg.OmitChunkFileMode | cfg.OmitRecordFilesFlag | cfg.OmitChunkCacheFlag | cfg.OmitYesManFlag,
	Wizard:      archiveWizard,
}

type ResumeParams struct {
	// Refresh the list of channels from the server.  Allows
	// adding non-existing channels that appeared since the last
	// run.
	Refresh bool
	// IncludeThreads includes scanning of the threads in the archive
	// and checking if there are any new messages in them.
	IncludeThreads bool
	// RecordOnlyNewUsers if set to false (default), records only updated or
	// new users. If set to true, records all users from the workspace again,
	// not just changed.
	RecordOnlyNewUsers bool
	// Lookback specifies the lookback parameter. The "oldest" timestamp for
	// API requests will be set to Now()-Lookback.  This is required to capture
	// new threads on historical messages, otherwise, new threads on old messages
	// will not be fetched.
	Lookback *extDuration
}

var resumeFlags = ResumeParams{
	Lookback: (*extDuration)(duration.FromTimeDuration(7 * 24 * time.Hour)),
}

func init() {
	CmdResume.Run = runResume
	CmdResume.Flag.BoolVar(&resumeFlags.Refresh, "refresh", false, "refresh the list of channels")
	CmdResume.Flag.BoolVar(&resumeFlags.IncludeThreads, "threads", false, "include threads (slow, and flaky business)")
	CmdResume.Flag.BoolVar(&resumeFlags.RecordOnlyNewUsers, "only-new-users", true, "record only new or updated users")
	CmdResume.Flag.Var(resumeFlags.Lookback, "lookback", "lookback window `duration`")
}

func runResume(ctx context.Context, cmd *base.Command, args []string) error {
	if len(args) != 1 {
		base.SetExitStatus(base.SInvalidParameters)
		return errors.New("expected exactly one argument")
	}
	dir := args[0]

	src, err := source.Load(ctx, dir)
	if err != nil {
		base.SetExitStatus(base.SInvalidParameters)
		return err
	}
	defer src.Close() // ensure the source is closed in case we return early.

	if !src.Type().Has(source.FDatabase) {
		base.SetExitStatus(base.SInvalidParameters)
		return fmt.Errorf("source type %q does not support resume, use slackdump convert to database format", src.Type())
	}

	latest, err := latest(ctx, src, resumeFlags.IncludeThreads, time.Duration((*duration.Duration)(resumeFlags.Lookback).ToTimeDuration()))
	if err != nil {
		base.SetExitStatus(base.SApplicationError)
		return fmt.Errorf("error loading latest timestamps: %w", err)
	}

	client, err := bootstrap.Slack(ctx)
	if err != nil {
		base.SetExitStatus(base.SInitializationError)
		return fmt.Errorf("error creating slackdump session: %w", err)
	}
	info, err := client.AuthTestContext(ctx)
	if err != nil {
		base.SetExitStatus(base.SInitializationError)
		return fmt.Errorf("error getting workspace info: %w", err)
	}

	// ensure the repository is for the same workspace.
	if err := ensureSameWorkspace(ctx, src, info); err != nil {
		base.SetExitStatus(base.SInitializationError)
		return fmt.Errorf("error ensuring the same workspace: %w", err)
	}

	// closing off the sourcer, as we don't need it anymore.
	if err := src.Close(); err != nil {
		base.SetExitStatus(base.SApplicationError)
		return fmt.Errorf("error closing source: %w", err)
	}

	// connecting to the database in read-write mode.
	wconn, _, err := bootstrap.Database(dir, cmd.Name())
	if err != nil {
		base.SetExitStatus(base.SInitializationError)
		return fmt.Errorf("error opening database: %w", err)
	}
	defer wconn.Close()

	cf := control.Flags{
<<<<<<< HEAD
		Refresh:       resumeFlags.Refresh,
		ChannelUsers:  cfg.OnlyChannelUsers,
		IncludeLabels: cfg.IncludeCustomLabels,
=======
		Refresh:      resumeFlags.Refresh,
		ChannelUsers: cfg.OnlyChannelUsers,
		ChannelTypes: cfg.ChannelTypes,
>>>>>>> f9cd3659
	}
	// inclusive is false, because we don't want to include the latest message
	// which is already in the database.
	ctrl, err := archive.DBController(ctx, cmd.Name(), wconn, client, dir, cf, []stream.Option{stream.OptInclusive(false)}, dbase.WithOnlyNewOrChangedUsers(resumeFlags.RecordOnlyNewUsers))
	if err != nil {
		base.SetExitStatus(base.SInitializationError)
		return fmt.Errorf("error creating archive controller: %w", err)
	}
	defer ctrl.Close()

	if err := ctrl.Run(ctx, latest); err != nil {
		base.SetExitStatus(base.SApplicationError)
		return fmt.Errorf("error running archive controller: %w", err)
	}

	return nil
}

// oldestAdjustment is one second adjustment for Oldest timestamp to allow for
// fetching thread messages (see #584)
const oldestAdjustment = -1 * time.Hour

func latest(ctx context.Context, src source.Resumer, includeThreads bool, lookBack time.Duration) (*structures.EntityList, error) {
	if lookBack > 0 {
		lookBack = -lookBack
	}
	latest, err := src.Latest(ctx)
	if err != nil {
		return nil, fmt.Errorf("error loading latest timestamps: %w", err)
	}
	if len(latest) == 0 {
		return &structures.EntityList{}, nil
	}

	if cfg.Verbose {
		strlatest(latest)
	}

	ei := make([]structures.EntityItem, 0, len(latest))
	for sl, ts := range latest {
		if sl.IsThread() && !includeThreads {
			continue
		}
		item := structures.EntityItem{
			Id:      sl.String(),
			Oldest:  ts.Add(lookBack),
			Latest:  time.Time(cfg.Latest),
			Include: true,
		}
		ei = append(ei, item)
		debugprint(fmt.Sprintf("%s: %d->%d", item.Id, ts.UTC().UnixMicro(), item.Oldest.UnixMicro()))
	}
	el := structures.NewEntityListFromItems(ei...)

	return el, nil
}

func debugprint(a ...any) {
	if cfg.Verbose {
		fmt.Println(a...)
	}
}

func strlatest(l map[structures.SlackLink]time.Time) string {
	var buf strings.Builder
	tw := tabwriter.NewWriter(&buf, 0, 0, 1, ' ', 0)
	fmt.Fprintln(tw, "Group ID\tLatest")
	for gid, ts := range l {
		fmt.Fprintf(tw, "%s\t%s\n", gid, ts.Format("2006-01-02 15:04:05 MST"))
	}
	if err := tw.Flush(); err != nil {
		slog.Error("flushing went wrong", "error", err)
	}
	return buf.String()
}

func ensureSameWorkspace(ctx context.Context, src source.Sourcer, info *slackdump.WorkspaceInfo) error {
	lg := cfg.Log.With("in", "ensureSameWorkspace")
	var srcTeamID string
	wsp, err := src.WorkspaceInfo(ctx)
	if err != nil {
		if !errors.Is(err, source.ErrNotFound) {
			return fmt.Errorf("error getting workspace info: %w", err)
		}

		lg.DebugContext(ctx, "workspace info not found, trying to get team ID from users")
		srcTeamID, err = usersTeam(ctx, src)
		if err != nil {

			lg.DebugContext(ctx, "team ID not found in users, trying to get team ID from channels")
			srcTeamID, err = channelsTeam(ctx, src)
			if err != nil {
				lg.DebugContext(ctx, `¯\_(ツ)_/¯`)
				return source.ErrNotFound
			}
		}
	} else {
		srcTeamID = wsp.TeamID
	}

	if srcTeamID != info.TeamID {
		return fmt.Errorf("database workspace %s does not match session workspace %s", srcTeamID, info.TeamID)
	}
	return nil
}

// usersTeam returns the team ID of the team with the most users.
func usersTeam(ctx context.Context, src source.Sourcer) (string, error) {
	users, err := src.Users(ctx)
	if err != nil {
		return "", fmt.Errorf("error getting users: %w", err)
	}
	if len(users) == 0 {
		return "", errors.New("no users found")
	}

	// count users per team
	teams := make(map[string]int, 1)
	for _, u := range users {
		teams[u.TeamID]++
	}

	// find the team with most users
	var (
		maxUsers int
		teamID   string
	)
	for t, c := range teams {
		if c > maxUsers {
			maxUsers = c
			teamID = t
		}
	}
	if maxUsers == 0 {
		return "", source.ErrNotFound
	}

	// check if there are more than one team with max users
	maxCount := 0
	for _, v := range teams {
		if v == maxUsers {
			maxCount++
		}
	}
	if maxCount > 1 {
		return "", errors.New("ambiguous team count")
	}

	return teamID, nil
}

// channelsTeam returns the team ID of the first public channel with a
// shared team ID.
func channelsTeam(ctx context.Context, src source.Sourcer) (string, error) {
	channels, err := src.Channels(ctx)
	if err != nil {
		return "", fmt.Errorf("error getting channels: %w", err)
	}
	if len(channels) == 0 {
		return "", errors.New("no channels found")
	}
	for _, c := range channels {
		if !c.IsGroup && !c.IsIM && !c.IsMpIM && len(c.SharedTeamIDs) > 0 && c.SharedTeamIDs[0] != "" {
			return c.SharedTeamIDs[0], nil
		}
	}
	return "", source.ErrNotFound
}

type extDuration duration.Duration

func (d *extDuration) Set(s string) error {
	// match ISO 8601 duration format
	s = strings.ToUpper(s)
	if !strings.HasPrefix(s, "P") {
		s = "P" + s
	}
	dur, err := duration.Parse(s)
	if err != nil {
		return err
	}
	*d = extDuration(*dur)
	return nil
}

func (d *extDuration) String() string {
	return strings.ToLower((*duration.Duration)(d).String())
}

func (d *extDuration) IsBoolFlag() bool {
	return false
}<|MERGE_RESOLUTION|>--- conflicted
+++ resolved
@@ -125,15 +125,11 @@
 	defer wconn.Close()
 
 	cf := control.Flags{
-<<<<<<< HEAD
 		Refresh:       resumeFlags.Refresh,
 		ChannelUsers:  cfg.OnlyChannelUsers,
+		ChannelTypes:  cfg.ChannelTypes,
 		IncludeLabels: cfg.IncludeCustomLabels,
-=======
-		Refresh:      resumeFlags.Refresh,
-		ChannelUsers: cfg.OnlyChannelUsers,
-		ChannelTypes: cfg.ChannelTypes,
->>>>>>> f9cd3659
+		MemberOnly:    cfg.MemberOnly,
 	}
 	// inclusive is false, because we don't want to include the latest message
 	// which is already in the database.
@@ -151,10 +147,6 @@
 
 	return nil
 }
-
-// oldestAdjustment is one second adjustment for Oldest timestamp to allow for
-// fetching thread messages (see #584)
-const oldestAdjustment = -1 * time.Hour
 
 func latest(ctx context.Context, src source.Resumer, includeThreads bool, lookBack time.Duration) (*structures.EntityList, error) {
 	if lookBack > 0 {
