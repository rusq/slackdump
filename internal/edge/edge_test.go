--- conflicted
+++ resolved
@@ -33,10 +33,6 @@
 	if err != nil {
 		t.Fatal(err)
 	}
-<<<<<<< HEAD
-	cl := New(testTeam, au.SlackToken(), au.Cookies())
-=======
->>>>>>> b92c821a
 	req := UsersListRequest{
 		Channels: []string{"C6NL0QQSG"},
 		Filter:   "everyone AND NOT bots AND NOT apps",
