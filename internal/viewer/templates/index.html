<!DOCTYPE html>
<html lang="en">

<head>
    <meta charset="UTF-8">
    <meta name="viewport" content="width=device-width, initial-scale=1.0">
    <title>Slackdump Viewer</title>
    {{ template "hx_css" . }}
    <script src="https://unpkg.com/htmx.org@2.0.4" integrity="sha384-HGfztofotfshcF7+8n44JQL2oJmowVChPTg48S+jvZoztPfvwD79OC/LTtG6dMp+" crossorigin="anonymous"></script>
</head>

<body>
    <div class="container">
        <section class="channel-sidebar">
            <header>
                <div class="sidebar-header-innner">
                    <h1>Slackdump</h1>
                    <small class="subtitle">{{.Type}}: {{.Name}}</small>
                </div>
            </header>
            <!-- Channel list goes here -->
            {{ template "channel_list" . }}
        </section>
        <section id="conversation" class="conversations">
            <!-- Conversations go here -->
            {{ if .Messages }}
            {{ template "hx_conversation" . }}
            {{ else }}
            <article class="welcome">
                <h1>Slackdump Browser</h1>
                <p>Please select the conversation on the left to view messages.</p>
            </article>
            {{ end }}
        </section>
        <section id="thread" class="thread">
            <!-- Thread messages go here -->
            {{ if .ThreadMessages }}
            {{ template "hx_thread" . }}
            {{ end }}
        </section>
    </div>
</body>

</html>

{{ define "channel_list" }}
{{ if ( or .Public .Private) }}
<div class="channel-list">
    <div class="channel-header">
        <p>Channels</p>
    </div>
    {{ range $i, $el := .Public }}
    <a href="#" hx-get="/archives/{{$el.ID}}" hx-target="#conversation" hx-push-url="true">{{ rendername $el }}</a>
    {{ end }}
    {{ range $i, $el := .Private }}
    <a href="#" hx-get="/archives/{{$el.ID}}" hx-target="#conversation" hx-push-url="true">{{ rendername $el }}</a>
    {{ end }}
</div>
{{ end }}
{{ if (or .MPIM .DM) }}
<div class="dm-outer">
    <div class="dm-inner">
        <h2>Direct</h2>
        <menu>
            {{ range $i, $el := .MPIM }}
            <li><a href="#" hx-get="/archives/{{$el.ID}}" hx-target="#conversation" hx-push-url="true">{{ rendername $el }}</a></li>
            {{ end }}
            {{ range $i, $el := .DM }}
            <li><a href="#" hx-get="/archives/{{$el.ID}}" hx-target="#conversation" hx-push-url="true">{{ rendername $el }}</a></li>
            {{ end }}
        </menu>
    </div>
</div>
{{ end }}
<script>
    document.querySelectorAll('.channel-sidebar a').forEach(function (link) {
        link.addEventListener('click', function (e) {
            e.preventDefault();
            // Ensure that all other channels are unmarked as being visually active
            document.querySelectorAll('.channel-sidebar a').forEach(el => {
                el.classList.remove('active');
            });

            link.classList.add('active');
        });
    });
</script>
{{ end }}

{{define "hx_conversation"}}
{{ if .Conversation.ID }}
{{ $id := .Conversation.ID }}
<header class="conversation-header">
    <div class="conversation-inner">
        <h3>{{ rendername .Conversation }}</h3>
        <p>Channel topic would go here</p>
    </div>
</header>
<div class="message-list">
{{ range $el, $err := .Messages }}
    <article class="message">
        {{ if $err }} <p>Error: {{ $err }}</p> {{ else }}
            <a class="avatar" href="#" hx-get="/team/{{ $el.User }}" hx-target="#thread">
                <img class="avatar" src="/static/40x40.png" />
            </a>
            <div class="message-inner">
                {{ template "render_message" $el }}
                <!-- TODO: Pass dict through to render_message in order to template threading -->
                {{ if is_thread_start $el }}
                <footer class="thread-info">
                <a href="#" hx-get="/archives/{{$id}}/{{ $el.ThreadTimestamp }}" hx-target="#thread">
                    {{ $el.ReplyCount }} replies
                </a> <span class="last-reply grey">Latest reply: {{ time $el.LatestReply }}</span>
                </footer>
            </div>
            {{ end }}
        {{ end }}
    </article>
{{end}}
</div>
{{ else }}
<p>No Messages.</p>
{{ end }}
<script>
    document.querySelectorAll('a.avatar').forEach(function (link) {
        link.addEventListener('click', function (e) {
            e.preventDefault();
            // document.querySelector('.conversations').style.display = 'none';
            // document.querySelector('.thread').style.display = 'block';
            document.querySelector('.conversations').style.flex = '0 0 40%';
            document.querySelector('.thread').style.display = 'block';
            document.querySelector('.thread').style.flex = '1';
            // Load thread messages into .thread div here
        });
    });
    document.querySelectorAll('.thread-info a').forEach(function (link) {
        link.addEventListener('click', function (e) {
            e.preventDefault();
            // document.querySelector('.conversations').style.display = 'none';
            // document.querySelector('.thread').style.display = 'block';
            document.querySelector('.conversations').style.flex = '0 0 40%';
            document.querySelector('.thread').style.display = 'block';
            document.querySelector('.thread').style.flex = '1';
            // Load thread messages into .thread div here
        });
    });
    document.querySelectorAll('.message-sender a').forEach(function (link) {
        link.addEventListener('click', function (e) {
            e.preventDefault();
            // document.querySelector('.conversations').style.display = 'none';
            // document.querySelector('.thread').style.display = 'block';
            document.querySelector('.conversations').style.flex = '0 0 40%';
            document.querySelector('.thread').style.display = 'block';
            document.querySelector('.thread').style.flex = '1';
            // Load thread messages into .thread div here
        });
    });
</script>
{{ end }}



{{define "hx_thread"}}
<h2>Thread: {{ .ThreadID }}</h2>
<p><a id="close-thread" href="#">[X]</a></p>
<p><a id="thread-link" href="/archives/{{.Conversation.ID}}/{{ .ThreadID }}#{{.ThreadID}}">Link to this thread</a></p>
<div class="message-list">
    {{ range $el, $err := .ThreadMessages }}
    <article class="message">
        {{ if $err }} <p>Error: {{ $err }}</p> {{ else }}
        <a class="avatar" href="#" hx-get="/team/{{ $el.User }}" hx-target="#thread">
            <img class="avatar" src="/static/40x40.png" />
        </a>
        <div class="message-inner">
            {{ template "render_message" $el }}
        </div>
        {{ end }}
    </article>
    {{end}}
</div>
<script>
    document.getElementById('close-thread').addEventListener('click', function (e) {
        e.preventDefault();
        document.querySelector('.conversations').style.flex = '1';
        document.querySelector('.thread').style.display = 'none';
    });
</script>
{{end}}

{{ define "render_message" }}
<<<<<<< HEAD
=======
<header class="message-header" id="{{.Timestamp}}">
    <span class="message-sender">
        {{ if ( or ( is_app_msg . ) ( not .User ) ) -}}
        	{{ username . }}
        {{- else -}}
		<a href="#" hx-get="/team/{{ .User }}" hx-target="#thread">{{ username . }}</a>
        {{- end }}
    </span>
    <span class="message-timestamp grey">{{ time .Timestamp }}</span>
    <span class="message-link"><a href="#{{.Timestamp}}">#</a></span>
</header>
>>>>>>> 65a53b9d
<div class="message-content">
    <header id="{{.Timestamp}}">
        <span class="message-sender">
            {{if is_app_msg . -}}
            {{ username . }}
            {{- else -}}
            <a href="#" hx-get="/team/{{ .User }}" hx-target="#thread"> {{ username . }}</a>
            {{- end }}
        </span>
        <span class="message-timestamp grey"><a href="#{{.Timestamp}}">{{ time .Timestamp }}</a></span>
    </header>
    <div class="message-content">
        <p>{{ render . }}</p>
    </div>
</div>
{{ end }}



{{ define "hx_user" }}
<h2>User: {{ displayname .ID }}</h2>
<p><a id="close-user" href="#">[X]</a></p>
<article class="user">
    {{ if . }}
    {{ displayname .ID }}<br>
    <a href="mailto:{{ .Profile.Email}}" target="_blank">{{ .Profile.Email }}</a><br>
    <a href="{{.Profile.Image512}}" target="_blank">
        <img src="{{ .Profile.Image192}}" alt="{{ displayname .ID }}">
    </a><br>
    <ul>
        {{ if .Profile.RealName }}<li>Real name: {{ .Profile.RealName }}</li>{{ end }}
        {{ if .Profile.Skype }}<li>Skype: {{ .Profile.Skype }}</li>{{ end }}
        {{ if .Profile.Team }}<li>Team: {{ .Profile.Team }}</li>{{ end }}
    </ul>
    {{ else }}
    <p>Unknown</p>
    {{ end }}
</article>
<script>
    document.getElementById('close-user').addEventListener('click', function (e) {
        e.preventDefault();
        document.querySelector('.conversations').style.flex = '1';
        document.querySelector('.thread').style.display = 'none';
    });
</script>
{{ end }}<|MERGE_RESOLUTION|>--- conflicted
+++ resolved
@@ -188,8 +188,6 @@
 {{end}}
 
 {{ define "render_message" }}
-<<<<<<< HEAD
-=======
 <header class="message-header" id="{{.Timestamp}}">
     <span class="message-sender">
         {{ if ( or ( is_app_msg . ) ( not .User ) ) -}}
@@ -201,7 +199,6 @@
     <span class="message-timestamp grey">{{ time .Timestamp }}</span>
     <span class="message-link"><a href="#{{.Timestamp}}">#</a></span>
 </header>
->>>>>>> 65a53b9d
 <div class="message-content">
     <header id="{{.Timestamp}}">
         <span class="message-sender">
