package control

import (
	"context"
	"errors"
	"fmt"
	"io"
	"log/slog"
	"runtime/trace"
	"sync"

	"github.com/rusq/slack"
	"golang.org/x/sync/errgroup"

	"github.com/rusq/slackdump/v3"
	"github.com/rusq/slackdump/v3/internal/structures"
	"github.com/rusq/slackdump/v3/processor"
)

// Flags are the controller flags.
type Flags struct {
	// MemberOnly is the flag to fetch only those channels where the user is a
	// member.
	MemberOnly bool
	// RecordFiles instructs directory processor to record the files as chunks.
	RecordFiles bool
	// Refresh is to fetch additional channels from the API in addition to
	// those provided in the list.  It's useful when the list is
	// incomplete or outdated.
	Refresh bool
	// ChannelUsers is the flag to fetch only users involved in the channel,
	// and skip fetching of all users.
<<<<<<< HEAD
	// TODO: wire.
	ChannelUsers bool // TODO:
	// IncludeLabels requests API to include the labels for the custom fields.
	// works only with ChannelUsers. Server may throttle requests hard.
	IncludeLabels bool
=======
	ChannelUsers bool
>>>>>>> f9cd3659
	// ChannelTypes is the list of channel types to fetch.  If empty, all
	// channel types are fetched.
	ChannelTypes []string
}

// Error is a controller error.
type Error struct {
	// Subroutine is the name of the subroutine that failed.
	Subroutine string
	// Stage is the stage of the subroutine that failed.
	Stage Stage
	// Err is the error that caused the failure.
	Err error
}

// Stage is the stage controller that failed.
type Stage string

const (
	// StgGenerator is the generator stage.
	StgGenerator Stage = "generator"
	// StgWorker is the worker stage.
	StgWorker Stage = "worker"
)

func (e Error) Error() string {
	return fmt.Sprintf("error in subroutine %s on stage %s: %v", e.Subroutine, e.Stage, e.Err)
}

func (e Error) Unwrap() error {
	return e.Err
}

// superprocessor is a combination of all processors necessary for scraping messages.
type superprocessor struct {
	processor.Conversations
	processor.Users
	processor.Channels
	processor.WorkspaceInfo
}

func newGenerator(s Streamer, p superprocessor, flags Flags, list *structures.EntityList) generator {
	// choose your fighter
	if flags.Refresh {
		// refresh the given list with the channels from the API.
		return &combinedGenerator{
			s:       s,
			p:       p.Channels,
			chTypes: flags.ChannelTypes,
		}
	} else if list.HasIncludes() {
		// inclusive export, processes only included channels.
		return &listGen{}
	} else {
		// exclusive export (process only excludes, if any)
		return &apiGenerator{
			s:          s,
			p:          p.Channels,
			memberOnly: flags.MemberOnly,
			chTypes:    flags.ChannelTypes,
		}
	}
}

// runWorkers coordinates the workers that fetch the data from the API and
// process it.  It runs the workers in parallel and waits for all of them to
// finish.  If any of the workers return an error, it returns the error.
func runWorkers(ctx context.Context, s Streamer, list *structures.EntityList, p superprocessor, flags Flags) error {
	ctx, task := trace.NewTask(ctx, "runWorkers")
	defer task.End()

	lg := slog.With("in", "runWorkers")

	var (
		wg   sync.WaitGroup
		errC = make(chan error, 1)
	)

	{ // workspace info
		wg.Add(1)
		go func() {
			defer wg.Done()
			defer lg.DebugContext(ctx, "workspace info done")

			defer func() {
				tryClose(errC, p.WorkspaceInfo)
			}()
			if err := workspaceWorker(ctx, s, p.WorkspaceInfo); err != nil {
				errC <- Error{"workspace", StgWorker, err}
				return
			}
		}()
	}
	{ // user goroutine
		// once all users are fetched, it triggers the transformer to start.
		wg.Add(1)
		go func() {
			defer wg.Done()
			defer lg.DebugContext(ctx, "users done")

			defer func() {
				tryClose(errC, p.Users)
			}()

			if err := userWorker(ctx, s, p.Users); err != nil {
				errC <- Error{"user", StgWorker, err}
				return
			}
		}()
	}
	{ // conversations goroutine
		wg.Add(1)
		go func() {
			defer wg.Done()
			defer lg.DebugContext(ctx, "conversations done")

			defer func() {
				tryClose(errC, p.Conversations)
			}()
			gen := newGenerator(s, p, flags, list)
			listC, wait := gen.Generate(ctx, errC, list)
			defer wait() // sync with the generator
			if err := conversationWorker(ctx, s, p.Conversations, listC); err != nil {
				errC <- Error{"conversations", StgWorker, err}
				return
			}
		}()
	}
	// sentinel
	go func() {
		wg.Wait()
		close(errC)
	}()

	// collect returned errors
	var allErr error
	for cErr := range errC {
		allErr = errors.Join(allErr, cErr)
	}
	if allErr != nil {
		return allErr
	}
	return nil
}

func tryClose(errC chan<- error, a any) {
	defer func() {
		if r := recover(); r != nil {
			slog.Debug("recovered from panic", "recover", r)
		}
	}()
	if cl, ok := a.(io.Closer); ok {
		if err := cl.Close(); err != nil {
			select {
			case errC <- fmt.Errorf("error closing %T: %w", a, err):
			default:
				// give up
			}
		}
	}
}

// generator is something that generates the channel IDs.
type generator interface {
	// Generate should take the context, error channel, and the list of channels
	// and return a channel of channel IDs.  It should close the channel when
	// done.
	Generate(ctx context.Context, errC chan<- error, list *structures.EntityList) (listC <-chan structures.EntityItem, wait func())
}

// apiGenerator feeds the channel IDs that it gets from the API to the links
// channel.  It also filters out channels that are excluded in the list.  It
// does not account for "included".  It ignores the thread links in the list.
type apiGenerator struct {
	s          Streamer
	p          processor.Channels
	memberOnly bool
	chTypes    []string
}

func (g *apiGenerator) Generate(ctx context.Context, errC chan<- error, list *structures.EntityList) (<-chan structures.EntityItem, func()) {
	if len(g.chTypes) == 0 {
		g.chTypes = slackdump.AllChanTypes
	}
	lg := slog.With("types", g.chTypes)
	lg.DebugContext(ctx, "API channel generator starting")
	linksC := make(chan structures.EntityItem)
	emitErr := errEmitter(errC, "api channel generator", StgGenerator)
	done := make(chan struct{})

	go func() {
		defer close(linksC)
		defer close(done)

		genproc := newChanFilter(linksC, list, g.memberOnly)
		joined := processor.JoinChannels(genproc, g.p)
		defer func() {
			if err := joined.Close(); err != nil {
				emitErr(fmt.Errorf("error closing processor: %w", err))
			}
		}()

		//
		// ListChannels -> joined.Channels -(-> (filters) -)-> output to entity item channel
		//
		if err := g.s.ListChannels(ctx, joined, &slack.GetConversationsParameters{Types: g.chTypes}); err != nil {
			emitErr(fmt.Errorf("error listing channels: %w", err))
			return
		}
		slog.DebugContext(ctx, "channels done")
	}()
	return linksC, func() { <-done }
}

// combinedGenerator combines the list and channels from the API.  It first sends
// the channels from the list, then fetches the rest from the API.  It does not
// account for "included".  It ignores the thread links in the list.
type combinedGenerator struct {
	s       Streamer
	p       processor.Channels
	chTypes []string
}

func (g *combinedGenerator) Generate(ctx context.Context, errC chan<- error, list *structures.EntityList) (<-chan structures.EntityItem, func()) {
	if len(g.chTypes) == 0 {
		g.chTypes = slackdump.AllChanTypes
	}
	links := make(chan structures.EntityItem)
	emitErr := errEmitter(errC, "combined channel generator", StgGenerator)
	done := make(chan struct{})

	go func() {
		defer close(links)
		defer close(done)

		// TODO: this can be made more efficient, if the processed is pre-cooked.
		//       API fetching can happen separately and fan in the entries. Drawback
		//       is that it will be harder to maintain the order of the channels.

		proc := &combinedChannels{
			output:    links,
			processed: make(map[string]struct{}),
		}
		// joined processor will take care of duplicates and will send only
		// the channels that are not in the processed list.
		joined := processor.JoinChannels(proc, g.p)
		defer func() {
			if err := joined.Close(); err != nil {
				emitErr(fmt.Errorf("error closing processor: %w", err))
			}
		}()

		// process the list first
		for entry := range list.C(ctx) {
			select {
			case <-ctx.Done():
				emitErr(context.Cause(ctx))
				return
			case links <- entry:
				// mark as processed
				proc.processed[entry.Id] = struct{}{}
			}
		}

		// process the rest, if any
		if err := g.s.ListChannels(ctx, joined, &slack.GetConversationsParameters{Types: g.chTypes}); err != nil {
			emitErr(fmt.Errorf("error listing channels: %w", err))
			return
		}
	}()
	return links, func() { <-done }
}

// listGen is a simplest generator that just emits the channels from the list
// passed to it.
type listGen struct{}

func (g *listGen) Generate(ctx context.Context, _ chan<- error, list *structures.EntityList) (<-chan structures.EntityItem, func()) {
	return list.C(ctx), func() {}
}

// supersearcher is a combination of all processors necessary for searching.
type supersearcher struct {
	processor.WorkspaceInfo
	processor.MessageSearcher
	processor.FileSearcher
}

func runSearch(ctx context.Context, s Streamer, sp supersearcher, stype SearchType, query string) error {
	if stype == srchUnknown || stype > (SMessages|SFiles) {
		return errors.New("internal: unknown search type")
	}
	lg := slog.With("query", query)

	eg, ctx := errgroup.WithContext(ctx)
	eg.Go(func() error {
		return workspaceWorker(ctx, s, sp.WorkspaceInfo)
	})

	// conditionally start search workers

	if stype&SMessages != 0 {
		eg.Go(func() error {
			lg.InfoContext(ctx, "searching messages")
			return searchMsgWorker(ctx, s, sp.MessageSearcher, query)
		})
	}
	if stype&SFiles != 0 {
		eg.Go(func() error {
			lg.InfoContext(ctx, "searching files")
			return searchFileWorker(ctx, s, sp.FileSearcher, query)
		})
	}
	if err := eg.Wait(); err != nil {
		return fmt.Errorf("error searching: %w", err)
	}
	return nil
}<|MERGE_RESOLUTION|>--- conflicted
+++ resolved
@@ -30,18 +30,13 @@
 	Refresh bool
 	// ChannelUsers is the flag to fetch only users involved in the channel,
 	// and skip fetching of all users.
-<<<<<<< HEAD
-	// TODO: wire.
-	ChannelUsers bool // TODO:
+	ChannelUsers bool
+	// ChannelTypes is the list of channel types to fetch.  If empty, all
+	// channel types are fetched.
+	ChannelTypes []string
 	// IncludeLabels requests API to include the labels for the custom fields.
 	// works only with ChannelUsers. Server may throttle requests hard.
 	IncludeLabels bool
-=======
-	ChannelUsers bool
->>>>>>> f9cd3659
-	// ChannelTypes is the list of channel types to fetch.  If empty, all
-	// channel types are fetched.
-	ChannelTypes []string
 }
 
 // Error is a controller error.
